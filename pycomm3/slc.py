# -*- coding: utf-8 -*-
#
# Copyright (c) 2020 Ian Ottoway <ian@ottoway.dev>
# Copyright (c) 2014 Agostino Ruscito <ruscito@gmail.com>
#
# Permission is hereby granted, free of charge, to any person obtaining a copy
# of this software and associated documentation files (the "Software"), to deal
# in the Software without restriction, including without limitation the rights
# to use, copy, modify, merge, publish, distribute, sublicense, and/or sell
# copies of the Software, and to permit persons to whom the Software is
# furnished to do so, subject to the following conditions:
#
# The above copyright notice and this permission notice shall be included in all
# copies or substantial portions of the Software.
#
# THE SOFTWARE IS PROVIDED "AS IS", WITHOUT WARRANTY OF ANY KIND, EXPRESS OR
# IMPLIED, INCLUDING BUT NOT LIMITED TO THE WARRANTIES OF MERCHANTABILITY,
# FITNESS FOR A PARTICULAR PURPOSE AND NONINFRINGEMENT. IN NO EVENT SHALL THE
# AUTHORS OR COPYRIGHT HOLDERS BE LIABLE FOR ANY CLAIM, DAMAGES OR OTHER
# LIABILITY, WHETHER IN AN ACTION OF CONTRACT, TORT OR OTHERWISE, ARISING FROM,
# OUT OF OR IN CONNECTION WITH THE SOFTWARE OR THE USE OR OTHER DEALINGS IN THE
# SOFTWARE.
#

<<<<<<< HEAD

=======
import datetime
import itertools
import time
>>>>>>> b2e7b532
import re
import logging
from typing import Union, List, Tuple, Optional

from .exceptions import DataError, CommError, RequestError
from .tag import Tag

from .bytes_ import Pack, Unpack
from .cip_base import CIPDriver, with_forward_open
from .const import (TagService, EXTENDED_SYMBOL, CLASS_TYPE, INSTANCE_TYPE, ClassCode, DataType, PRODUCT_TYPES, VENDORS,
                    MICRO800_PREFIX, READ_RESPONSE_OVERHEAD, MULTISERVICE_READ_OVERHEAD, CommonService, SUCCESS,
                    INSUFFICIENT_PACKETS, BASE_TAG_BIT, MIN_VER_INSTANCE_IDS, SEC_TO_US, KEYSWITCH,
                    TEMPLATE_MEMBER_INFO_LEN, EXTERNAL_ACCESS, DataTypeSize, MIN_VER_EXTERNAL_ACCESS, PCCC_CT, PCCC_DATA_TYPE,
                    PCCC_DATA_SIZE, PCCC_ERROR_CODE)
from .packets import request_path
from autologging import logged


class SLCDriver(CIPDriver):
    __log = logging.getLogger(__qualname__)
<<<<<<< HEAD

    def __init__(self, path, *args, **kwargs):
        super().__init__(path, *args, large_packets=False, **kwargs)

    @with_forward_open
    def read_tag(self, tag, n=1):
        """ read tag from a connected plc

        Possible combination can be passed to this method:
            print c.read_tag('F8:0', 3)    return a list of 3 registers starting from F8:0
            print c.read_tag('F8:0')   return one value

        It is possible to read status bit

        :return: None is returned in case of error
        """
        res = parse_tag(tag)
        if not res[0]:
            raise RequestError(f"Error parsing the tag passed to read_tag({tag},{n})")

        bit_read = False
        bit_position = 0
        if int(res[2]['address_field'] == 3):
            bit_read = True
            bit_position = int(res[2]['sub_element'])

        data_size = PCCC_DATA_SIZE[res[2]['file_type']]

        # Creating the Message Request Packet
        self._last_sequence = Pack.uint(self._sequence)

        message_request = [
            # self._last_sequence,

            # no clue what this part is
            b'\x4b',
            b'\x02',
            CLASS_TYPE["8-bit"],
            b'\x67\x24\x01',
            b'\x07',
            self._cfg['vid'],
            self._cfg['vsn'],

            # page 83 of eip manual
            b'\x0f',  # request command code
            b'\x00',  # status code
            Pack.usint(self._last_sequence[1]),  # transaction identifier
            Pack.usint(self._last_sequence[0]),  #  "        "
            res[2]['read_func'],  # function code
            Pack.usint(data_size * n),  # byte size
            Pack.usint(int(res[2]['file_number'])),
            PCCC_DATA_TYPE[res[2]['file_type']],
            Pack.usint(int(res[2]['element_number'])),
            b'\x00' if 'pos_number' not in res[2] else Pack.usint(int(res[2]['pos_number']))  # sub-element number
        ]

        request = self.new_request('send_unit_data')
        request.add(b''.join(message_request))
        result = request.send()
        self.__log.debug("SLC read_tag({0},{1})".format(tag, n))

        self._reply = result.raw

=======

    def __init__(self, path, *args, **kwargs):
        super().__init__(path, *args, large_packets=False, **kwargs)

    @with_forward_open
    def read_tag(self, tag, n=1):
        """ read tag from a connected plc

        Possible combination can be passed to this method:
            print c.read_tag('F8:0', 3)    return a list of 3 registers starting from F8:0
            print c.read_tag('F8:0')   return one value

        It is possible to read status bit

        :return: None is returned in case of error
        """
        res = parse_tag(tag)
        if not res[0]:
            raise RequestError(f"Error parsing the tag passed to read_tag({tag},{n})")

        bit_read = False
        bit_position = 0
        if int(res[2]['address_field'] == 3):
            bit_read = True
            bit_position = int(res[2]['sub_element'])

        data_size = PCCC_DATA_SIZE[res[2]['file_type']]

        # Creating the Message Request Packet
        self._last_sequence = Pack.uint(self._sequence)

        message_request = [
            # self._last_sequence,

            # no clue what this part is
            b'\x4b',
            b'\x02',
            CLASS_TYPE["8-bit"],
            b'\x67\x24\x01',
            b'\x07',
            self._cfg['vid'],
            self._cfg['vsn'],

            # page 83 of eip manual
            b'\x0f',  # request command code
            b'\x00',  # status code
            Pack.usint(self._last_sequence[1]),  # transaction identifier
            Pack.usint(self._last_sequence[0]),  #  "        "
            res[2]['read_func'],  # function code
            Pack.usint(data_size * n),  # byte size
            Pack.usint(int(res[2]['file_number'])),
            PCCC_DATA_TYPE[res[2]['file_type']],
            Pack.usint(int(res[2]['element_number'])),
            b'\x00' if 'pos_number' not in res[2] else Pack.usint(int(res[2]['pos_number']))  # sub-element number
        ]

        request = self.new_request('send_unit_data')
        request.add(b''.join(message_request))
        result = request.send()
        self.__log.debug("SLC read_tag({0},{1})".format(tag, n))

        self._reply = result.raw

>>>>>>> b2e7b532
        try:
            if not result:
                self.__log.debug('read failed')
                # sts_txt = PCCC_ERROR_CODE[sts]
                # self._status = (1000, "Error({0}) returned from read_tag({1},{2})".format(sts_txt, tag, n))
                # self.__log.warning(self._status)
                # raise DataError("Error({0}) returned from read_tag({1},{2})".format(sts_txt, tag, n))

            new_value = 61
            if bit_read:
                if res[2]['file_type'] == 'T' or res[2]['file_type'] == 'C':
                    if bit_position == PCCC_CT['PRE']:
                        return Unpack[res[2]['file_type']](self._reply[new_value + 2:new_value + 2 + data_size])
                    elif bit_position == PCCC_CT['ACC']:
                        return Unpack[res[2]['file_type']](
                            self._reply[new_value + 4:new_value + 4 + data_size])

                tag_value = Unpack[res[2]['file_type']](
                    self._reply[new_value:new_value + data_size])
                return get_bit(tag_value, bit_position)

            else:
                values_list = []
                while len(self._reply[new_value:]) >= data_size:
                    unpack_func = Unpack[f'pccc_{res[2]["file_type"].lower()}']
                    values_list.append(
                        unpack_func(self._reply[new_value:new_value + data_size])
                    )
                    new_value = new_value + data_size

                print( 'Values!!!!: ', values_list )
                if len(values_list) > 1:
                    return values_list
                else:
                    return values_list[0]

        except Exception as e:
            self._status = (1000, "Error({0}) parsing the data returned from read_tag({1},{2})".format(e, tag, n))
            self.__log.warning(self._status)
            raise DataError("Error({0}) parsing the data returned from read_tag({1},{2})".format(e, tag, n))


def parse_tag(tag):
    t = re.search(r"(?P<file_type>[CT])(?P<file_number>\d{1,3})"
                  r"(:)(?P<element_number>\d{1,3})"
                  r"(.)(?P<sub_element>ACC|PRE|EN|DN|TT|CU|CD|DN|OV|UN|UA)", tag, flags=re.IGNORECASE)
    if (
        t
        and (1 <= int(t.group('file_number')) <= 255)
        and (0 <= int(t.group('element_number')) <= 255)
    ):
        return True, t.group(0), {'file_type': t.group('file_type').upper(),
                                  'file_number': t.group('file_number'),
                                  'element_number': t.group('element_number'),
                                  'sub_element': PCCC_CT[t.group('sub_element').upper()],
                                  'read_func': b'\xa2',
                                  'write_func': b'\xab',
                                  'address_field': 3}

    t = re.search(r"(?P<file_type>[LFBN])(?P<file_number>\d{1,3})"
                  r"(:)(?P<element_number>\d{1,3})"
                  r"(/(?P<sub_element>\d{1,2}))?",
                  tag, flags=re.IGNORECASE)
    if t:
        if t.group('sub_element') is not None:
            if (1 <= int(t.group('file_number')) <= 255) \
                    and (0 <= int(t.group('element_number')) <= 255) \
                    and (0 <= int(t.group('sub_element')) <= 15):

                return True, t.group(0), {'file_type': t.group('file_type').upper(),
                                          'file_number': t.group('file_number'),
                                          'element_number': t.group('element_number'),
                                          'sub_element': t.group('sub_element'),
                                          'read_func': b'\xa2',
                                          'write_func': b'\xab',
                                          'address_field': 3}
        else:
            if (1 <= int(t.group('file_number')) <= 255) \
                    and (0 <= int(t.group('element_number')) <= 255):

                return True, t.group(0), {'file_type': t.group('file_type').upper(),
                                          'file_number': t.group('file_number'),
                                          'element_number': t.group('element_number'),
                                          'sub_element': t.group('sub_element'),
                                          'read_func': b'\xa2',
                                          'write_func': b'\xab',
                                          'address_field': 2}

    t = re.search(r"(?P<file_type>[IO])(:)(?P<element_number>\d{1,3})"
                  r"(.)(?P<position_number>\d{1,3})"
                  r"(/(?P<sub_element>\d{1,2}))?", tag, flags=re.IGNORECASE)
    if t:
        if t.group('sub_element') is not None:
            if (0 <= int(t.group('file_number')) <= 255) \
                    and (0 <= int(t.group('element_number')) <= 255) \
                    and (0 <= int(t.group('sub_element')) <= 15):

                return True, t.group(0), {'file_type': t.group('file_type').upper(),
                                          'file_number': '0',
                                          'element_number': t.group('element_number'),
                                          'pos_number': t.group('position_number'),
                                          'sub_element': t.group('sub_element'),
                                          'read_func': b'\xa2',
                                          'write_func': b'\xab',
                                          'address_field': 3}
        else:
            if (0 <= int(t.group('element_number')) <= 255):

                return True, t.group(0), {'file_type': t.group('file_type').upper(),
                                          'file_number': '0',
                                          'element_number': t.group('element_number'),
                                          'pos_number': t.group('position_number'),
                                          'read_func': b'\xa2',
                                          'write_func': b'\xab',
                                          'address_field': 2}

    t = re.search(r"(?P<file_type>S)"
                  r"(:)(?P<element_number>\d{1,3})"
                  r"(/(?P<sub_element>\d{1,2}))?", tag, flags=re.IGNORECASE)
    if t:
        if t.group('sub_element') is not None:
            if (0 <= int(t.group('element_number')) <= 255) \
                    and (0 <= int(t.group('sub_element')) <= 15):
                return True, t.group(0), {'file_type': t.group('file_type').upper(),
                                          'file_number': '2',
                                          'element_number': t.group('element_number'),
                                          'sub_element': t.group('sub_element'),
                                          'read_func': b'\xa2',
                                          'write_func': b'\xab',
                                          'address_field': 3}
        else:
            if 0 <= int(t.group('element_number')) <= 255:
                return True, t.group(0), {'file_type':  t.group('file_type').upper(),
                                          'file_number': '2',
                                          'element_number': t.group('element_number'),
                                          'read_func': b'\xa2',
                                          'write_func': b'\xab',
                                          'address_field': 2}

    t = re.search(r"(?P<file_type>B)(?P<file_number>\d{1,3})"
                  r"(/)(?P<element_number>\d{1,4})",
                  tag, flags=re.IGNORECASE)
    if (
        t
        and (1 <= int(t.group('file_number')) <= 255)
        and (0 <= int(t.group('element_number')) <= 4095)
    ):
        bit_position = int(t.group('element_number'))
        element_number = bit_position / 16
        sub_element = bit_position - (element_number * 16)
        return True, t.group(0), {'file_type': t.group('file_type').upper(),
                                  'file_number': t.group('file_number'),
                                  'element_number': element_number,
                                  'sub_element': sub_element,
                                  'read_func': b'\xa2',
                                  'write_func': b'\xab',
                                  'address_field': 3}

    return False, tag


<<<<<<< HEAD

def get_bit(value, idx):
    """:returns value of bit at position idx"""
    return (value & (1 << idx)) != 0
=======
def get_bit(value, idx):
    """:returns value of bit at position idx"""
    return (value & (1 << idx)) != 0
>>>>>>> b2e7b532
<|MERGE_RESOLUTION|>--- conflicted
+++ resolved
@@ -22,13 +22,6 @@
 # SOFTWARE.
 #
 
-<<<<<<< HEAD
-
-=======
-import datetime
-import itertools
-import time
->>>>>>> b2e7b532
 import re
 import logging
 from typing import Union, List, Tuple, Optional
@@ -49,7 +42,6 @@
 
 class SLCDriver(CIPDriver):
     __log = logging.getLogger(__qualname__)
-<<<<<<< HEAD
 
     def __init__(self, path, *args, **kwargs):
         super().__init__(path, *args, large_packets=False, **kwargs)
@@ -113,71 +105,6 @@
 
         self._reply = result.raw
 
-=======
-
-    def __init__(self, path, *args, **kwargs):
-        super().__init__(path, *args, large_packets=False, **kwargs)
-
-    @with_forward_open
-    def read_tag(self, tag, n=1):
-        """ read tag from a connected plc
-
-        Possible combination can be passed to this method:
-            print c.read_tag('F8:0', 3)    return a list of 3 registers starting from F8:0
-            print c.read_tag('F8:0')   return one value
-
-        It is possible to read status bit
-
-        :return: None is returned in case of error
-        """
-        res = parse_tag(tag)
-        if not res[0]:
-            raise RequestError(f"Error parsing the tag passed to read_tag({tag},{n})")
-
-        bit_read = False
-        bit_position = 0
-        if int(res[2]['address_field'] == 3):
-            bit_read = True
-            bit_position = int(res[2]['sub_element'])
-
-        data_size = PCCC_DATA_SIZE[res[2]['file_type']]
-
-        # Creating the Message Request Packet
-        self._last_sequence = Pack.uint(self._sequence)
-
-        message_request = [
-            # self._last_sequence,
-
-            # no clue what this part is
-            b'\x4b',
-            b'\x02',
-            CLASS_TYPE["8-bit"],
-            b'\x67\x24\x01',
-            b'\x07',
-            self._cfg['vid'],
-            self._cfg['vsn'],
-
-            # page 83 of eip manual
-            b'\x0f',  # request command code
-            b'\x00',  # status code
-            Pack.usint(self._last_sequence[1]),  # transaction identifier
-            Pack.usint(self._last_sequence[0]),  #  "        "
-            res[2]['read_func'],  # function code
-            Pack.usint(data_size * n),  # byte size
-            Pack.usint(int(res[2]['file_number'])),
-            PCCC_DATA_TYPE[res[2]['file_type']],
-            Pack.usint(int(res[2]['element_number'])),
-            b'\x00' if 'pos_number' not in res[2] else Pack.usint(int(res[2]['pos_number']))  # sub-element number
-        ]
-
-        request = self.new_request('send_unit_data')
-        request.add(b''.join(message_request))
-        result = request.send()
-        self.__log.debug("SLC read_tag({0},{1})".format(tag, n))
-
-        self._reply = result.raw
-
->>>>>>> b2e7b532
         try:
             if not result:
                 self.__log.debug('read failed')
@@ -338,14 +265,6 @@
 
     return False, tag
 
-
-<<<<<<< HEAD
-
 def get_bit(value, idx):
     """:returns value of bit at position idx"""
-    return (value & (1 << idx)) != 0
-=======
-def get_bit(value, idx):
-    """:returns value of bit at position idx"""
-    return (value & (1 << idx)) != 0
->>>>>>> b2e7b532
+    return (value & (1 << idx)) != 0