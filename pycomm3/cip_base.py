# -*- coding: utf-8 -*-
#
# Copyright (c) 2020 Ian Ottoway <ian@ottoway.dev>
# Copyright (c) 2014 Agostino Ruscito <ruscito@gmail.com>
#
# Permission is hereby granted, free of charge, to any person obtaining a copy
# of this software and associated documentation files (the "Software"), to deal
# in the Software without restriction, including without limitation the rights
# to use, copy, modify, merge, publish, distribute, sublicense, and/or sell
# copies of the Software, and to permit persons to whom the Software is
# furnished to do so, subject to the following conditions:
#
# The above copyright notice and this permission notice shall be included in all
# copies or substantial portions of the Software.
#
# THE SOFTWARE IS PROVIDED "AS IS", WITHOUT WARRANTY OF ANY KIND, EXPRESS OR
# IMPLIED, INCLUDING BUT NOT LIMITED TO THE WARRANTIES OF MERCHANTABILITY,
# FITNESS FOR A PARTICULAR PURPOSE AND NONINFRINGEMENT. IN NO EVENT SHALL THE
# AUTHORS OR COPYRIGHT HOLDERS BE LIABLE FOR ANY CLAIM, DAMAGES OR OTHER
# LIABILITY, WHETHER IN AN ACTION OF CONTRACT, TORT OR OTHERWISE, ARISING FROM,
# OUT OF OR IN CONNECTION WITH THE SOFTWARE OR THE USE OR OTHER DEALINGS IN THE
# SOFTWARE.
#

__all__ = ['CIPDriver', 'with_forward_open', 'parse_connection_path', ]

import logging
import ipaddress
import socket
from functools import wraps
from itertools import cycle
from os import urandom
from typing import Union, Optional

from .exceptions import DataError, CommError, RequestError
from .tag import Tag
from .bytes_ import Pack, Unpack, print_bytes_msg
from .const import (PATH_SEGMENTS, ConnectionManagerInstances, PRIORITY, ClassCode, TIMEOUT_MULTIPLIER, TIMEOUT_TICKS,
                    TRANSPORT_CLASS, PRODUCT_TYPES, VENDORS, STATES, MSG_ROUTER_PATH,
                    ConnectionManagerServices, Services)
from .packets import DataFormatType
from .packets.requests import RequestTypes, RequestPacket
from .packets.responses import ResponsePacket
from .socket_ import Socket


def with_forward_open(func):
    """Decorator to ensure a forward open request has been completed with the plc"""

    @wraps(func)
    def wrapped(self, *args, **kwargs):
        opened = False
        if not self._forward_open():
            if self._cfg['extended forward open']:
                logger = logging.getLogger('pycomm3.clx.LogixDriver')
                logger.info('Extended Forward Open failed, attempting standard Forward Open.')
                self._cfg['extended forward open'] = False
                if self._forward_open():
                    opened = True
        else:
            opened = True

        if not opened:
            msg = f'Target did not connected. {func.__name__} will not be executed.'
            raise DataError(msg)
        return func(self, *args, **kwargs)

    return wrapped


class CIPDriver:
    """
    A base CIP driver for the SLCDriver and LogixDriver classes.  Implements common CIP services like
    (un)registering sessions, forward open/close, generic messaging, etc.
    """
    __log = logging.getLogger(f'{__module__}.{__qualname__}')

    def __init__(self, path: str, *args, large_packets: bool = True, **kwargs):
        """
        :param path: CIP path to intended target

            The path may contain 3 forms:

            - IP Address Only (``10.20.30.100``) - Use for a ControlLogix PLC is in slot 0 or if connecting to a CompactLogix or Micro800 PLC.
            - IP Address/Slot (``10.20.30.100/1``) - (ControlLogix) if PLC is not in slot 0
            - CIP Routing Path (``1.2.3.4/backplane/2/enet/6.7.8.9/backplane/0``) - Use for more complex routing.

            .. note::

                Both the IP Address and IP Address/Slot options are shortcuts, they will be replaced with the
                CIP path automatically.  The ``enet`` / ``backplane`` (or ``bp``) segments are symbols for the CIP routing
                port numbers and will be replaced with the correct value.

        :param large_packets: if True (default), the *Extended Forward Open* service will be used

            .. note::

                *Extended Forward Open* allows the used of 4KBs of service data in each request.
                The standard *Forward Open* is limited to 500 bytes.  Not all hardware supports the large packet size,
                like ENET or ENBT modules or ControlLogix version 19 or lower.  **This argument is no longer required
                as of 0.5.1, since it will automatically try a standard Forward Open if the extended one fails**
        """
        self.VERBOSE_DEBUG = False
        self._sequence = cycle(range(1, 65535))
        self._sock = kwargs.get('socket', None)
        self._session = kwargs.get('session', None)
        self._connection_opened = False
        self._target_cid = None
        self._target_is_connected = False
        self._info = {}
        ip, _path = parse_connection_path(path)

        self._cfg = {
            'context': b'_pycomm_',
            'protocol version': b'\x01\x00',
            'rpi': 5000,
            'port': 0xAF12,  # 44818
            'timeout': 10,
            'ip address': ip,
            # is cip_path the right term?  or request_path? or something else?
            'cip_path': _path[1:],  # leave out the len, we sometimes add to the path later
            'option': 0,
            'cid': b'\x27\x04\x19\x71',
            'csn': b'\x27\x04',
            'vid': b'\x09\x10',
            'vsn': b'\x09\x10\x19\x71',
            'extended forward open': large_packets}

    def __enter__(self):
        self.open()
        return self

    def __exit__(self, exc_type, exc_val, exc_tb):
        try:
            self.close()
        except CommError:
            self.__log.exception('Error closing connection.')
            return False
        else:
            if not exc_type:
                return True
            else:
                self.__log.exception('Unhandled Client Error', exc_info=(exc_type, exc_val, exc_tb))
                return False

    def __repr__(self):
        _ = self._info
        return f"Program Name: {_.get('name')}, Device: {_.get('device_type', 'None')}, Revision: {_.get('revision', 'None')}"

    @property
    def connected(self) -> bool:
        """
        Read-Only Property to check whether or not a connection is open.

        :return: True if a connection is open, False otherwise
        """
        return self._connection_opened

    @property
    def connection_size(self):
        """CIP connection size, ``4000`` if using Extended Forward Open else ``500``"""
        return 4000 if self._cfg['extended forward open'] else 500

    @classmethod
    def list_identity(cls, path) -> Optional[str]:
        """
        Uses the ListIdentity service to identify the target

        :return: device identity if reply contains valid response else None
        """
        plc = cls(path)
        plc.open()
        identity = plc._list_identity()
        plc.close()
        return identity

    @classmethod
    def discover(cls):
        ip_addrs = [
            sockaddr[0]
            for family, _, _, _, sockaddr in
            socket.getaddrinfo(socket.gethostname(), None)
            if family == socket.AddressFamily.AF_INET
        ]

        driver = CIPDriver('0.0.0.0')  # dumby driver for creating the list_identity request
        driver._session = 0
        context = driver._cfg['context']
        request = RequestTypes.list_identity(driver)
        message = request.build_request()
        devices = []

        for ip in ip_addrs:
            devices += cls._broadcast_discover(ip, message, context, request)

        if not devices:
            devices += cls._broadcast_discover(None, message, context, request)

<<<<<<< HEAD
            while True:
                try:
                    resp = sock.recv(4096)
                    response = request.response_class(resp)
                    if response and response.raw[12:20] == context:
                        devices.append(response.identity)
                except Exception:
                    break
=======
        return devices

    @staticmethod
    def _broadcast_discover(ip, message, context, request):
        devices = []
        sock = socket.socket(socket.AF_INET, socket.SOCK_DGRAM)
        sock.settimeout(1)
        sock.setsockopt(socket.SOL_SOCKET, socket.SO_BROADCAST, 1)
        if ip:
            sock.bind((ip, 0))

        sock.sendto(message, ('255.255.255.255', 44818))

        while True:
            try:
                resp = sock.recv(4096)
                response = request._response_class(resp)
                if response and response.raw[12:20] == context:
                    devices.append(response.identity)
            except Exception:
                break
>>>>>>> 37aea293

        return devices

    def _list_identity(self):
        request = RequestTypes.list_identity()
        response = self.send(request)
        return response.identity

    def get_module_info(self, slot: int) -> dict:
        """
        Get the Identity object for a given slot in the rack of the current connection
        """
        try:
            response = self.generic_message(
                service=Services.get_attributes_all,
                class_code=ClassCode.identity_object, instance=b'\x01',
                connected=False, unconnected_send=True,
                route_path=Pack.epath(Pack.usint(PATH_SEGMENTS['bp']) + Pack.usint(slot), pad_len=True)
            )

            if response:
                return _parse_identity_object(response.value)
            else:
                raise DataError(f'generic_message did not return valid data - {response.error}')

        except Exception as err:
            raise DataError('error getting module info') from err

    def open(self):
        """
        Creates a new Ethernet/IP socket connection to target device and registers a CIP session.

        :return: True if successful, False otherwise
        """
        # handle the socket layer
        if self._connection_opened:
            return
        try:
            if self._sock is None:
                self._sock = Socket()
            self._sock.connect(self._cfg['ip address'], self._cfg['port'])
            self._connection_opened = True
            self._cfg['cid'] = urandom(4)
            self._cfg['vsn'] = urandom(4)
            if self._register_session() is None:
                self.__log.warning("Session not registered")
                return False
            return True
        except Exception as err:
            raise CommError('failed to open a connection') from err

    def _register_session(self) -> Optional[int]:
        """
        Registers a new CIP session with the target.

        :return: the session id if session registered successfully, else None
        """
        if self._session:
            return self._session

        self._session = 0
        request = RequestTypes.register_session()
        request.add(
            self._cfg['protocol version'],
            b'\x00\x00'
        )

        response = self.send(request)
        if response:
            self._session = response.session
            self.__log.info(f"Session = {response.session} has been registered.")
            return self._session

        self.__log.warning('Session has not been registered.')
        return None

    def _forward_open(self):
        """
        Opens a new connection with the target PLC using the *Forward Open* or *Extended Forward Open* service.

        :return: True if connection is open or was successfully opened, False otherwise
        """

        if self._target_is_connected:
            return True

        if self._session == 0:
            raise CommError("A Session Not Registered Before forward_open.")

        init_net_params = 0b_0100_0010_0000_0000  # CIP Vol 1 - 3-5.5.1.1

        if self._cfg['extended forward open']:
            net_params = Pack.udint((self.connection_size & 0xFFFF) | init_net_params << 16)
        else:
            net_params = Pack.uint((self.connection_size & 0x01FF) | init_net_params)

        route_path = Pack.epath(self._cfg['cip_path'] + MSG_ROUTER_PATH)
        service = (ConnectionManagerServices.forward_open
                   if not self._cfg['extended forward open']
                   else ConnectionManagerServices.large_forward_open)

        forward_open_msg = [
            PRIORITY,
            TIMEOUT_TICKS,
            b'\x00\x00\x00\x00',  # O->T produced connection ID, not needed for us so leave blank
            self._cfg['cid'],
            self._cfg['csn'],
            self._cfg['vid'],
            self._cfg['vsn'],
            TIMEOUT_MULTIPLIER,
            b'\x00\x00\x00',  # reserved
            b'\x01\x40\x20\x00',  # O->T RPI in microseconds, RPIs are not important for us so fixed value is fine
            net_params,
            b'\x01\x40\x20\x00',  # T->O RPI
            net_params,
            TRANSPORT_CLASS,
        ]

        response = self.generic_message(
            service=service,
            class_code=ClassCode.connection_manager,
            instance=ConnectionManagerInstances.open_request,
            request_data=b''.join(forward_open_msg),
            route_path=route_path,
            connected=False,
            name='__FORWARD_OPEN__'
        )

        if response:
            self._target_cid = response.value[:4]
            self._target_is_connected = True
            self.__log.info(
                f"{'Extended ' if self._cfg['extended forward open'] else ''}Forward Open succeeded. Target CID={self._target_cid}")
            return True
        self.__log.warning(f"forward_open failed - {response.error}")
        return False

    def close(self):
        """
        Closes the current connection and un-registers the session.
        """
        errs = []
        try:
            if self._target_is_connected:
                self._forward_close()
            if self._session != 0:
                self._un_register_session()
        except Exception as err:
            errs.append(err)
            self.__log.warning(f"Error on close() -> session Err: {err}")

        try:
            if self._sock:
                self._sock.close()
        except Exception as err:
            errs.append(err)
            self.__log.warning(f"close() -> _sock.close Err: {err}")

        self._sock = None
        self._target_is_connected = False
        self._session = 0
        self._connection_opened = False

        if errs:
            raise CommError(' - '.join(str(e) for e in errs))

    def _un_register_session(self):
        """
        Un-registers the current session with the target.
        """
        request = RequestTypes.unregister_session()
        self.send(request)
        self._session = None
        self.__log.info('Session Unregistered')

    def _forward_close(self):
        """ CIP implementation of the forward close message

        Each connection opened with the forward open message need to be closed.
        Refer to ODVA documentation Volume 1 3-5.5.3

        :return: False if any error in the replayed message
        """

        if self._session == 0:
            raise CommError("A session need to be registered before to call forward_close.")

        route_path = Pack.epath(self._cfg['cip_path'] + MSG_ROUTER_PATH, pad_len=True)

        forward_close_msg = [
            PRIORITY,
            TIMEOUT_TICKS,
            self._cfg['csn'],
            self._cfg['vid'],
            self._cfg['vsn'],
        ]

        response = self.generic_message(
            service=ConnectionManagerServices.forward_close,
            class_code=ClassCode.connection_manager,
            instance=ConnectionManagerInstances.open_request,
            connected=False,
            route_path=route_path,
            request_data=b''.join(forward_close_msg),
            name='__FORWARD_CLOSE__'
        )
        if response:
            self._target_is_connected = False
            self.__log.info('Forward Close succeeded.')
            return True

        self.__log.warning(f"forward_close failed - {response.error}")
        return False

    def generic_message(self,
                        service: Union[int, bytes],
                        class_code: Union[int, bytes],
                        instance: Union[int, bytes],
                        attribute: Union[int, bytes] = b'',
                        request_data: bytes = b'',
                        data_format: Optional[DataFormatType] = None,
                        name: str = 'generic',
                        connected: bool = True,
                        unconnected_send: bool = False,
                        route_path: Union[bool, bytes] = True) -> Tag:
        """
        Perform a generic CIP message.  Similar to how MSG instructions work in Logix.

        :param service: service code for the request (single byte)
        :param class_code: request object class ID
        :param instance: instance ID of the class
        :param attribute: (optional) attribute ID for the service/class/instance
        :param request_data: (optional) any additional data required for the request
        :param data_format: (reads only) If provided, a read response will automatically be unpacked into the attributes
                            defined, must be a sequence of tuples, (attribute name, data_type).
                            If name is ``None`` or an empty string, it will be ignored. If data-type is an ``int`` it will
                            not be unpacked, but left as ``bytes``.  Data will be returned as a ``dict``.
                            If ``None``, response data will be returned as just ``bytes``.
        :param name:  return ``Tag.tag`` value, arbitrary but can be used for tracking returned Tags
        :param connected: ``True`` if service required a CIP connection (forward open), ``False`` to use UCMM
        :param unconnected_send: (Unconnected Only) wrap service in an UnconnectedSend service
        :param route_path: (Unconnected Only) ``True`` to use current connection route to destination, ``False`` to ignore,
                           Or provide a packed EPATH (``bytes``) route to use.
        :return: a Tag with the result of the request. (Tag.value for writes will be the request_data)
        """

        if connected:
            with_forward_open(lambda _: None)(self)

        _kwargs = {
            'service': service,
            'class_code': class_code,
            'instance': instance,
            'attribute': attribute,
            'request_data': request_data,
            'data_format': data_format,
        }

        if not connected:
            if route_path is True:
                _kwargs['route_path'] = Pack.epath(self._cfg['cip_path'], pad_len=True)
            elif route_path:
                _kwargs['route_path'] = route_path

            _kwargs['unconnected_send'] = unconnected_send

        req_class = RequestTypes.generic_connected if connected else RequestTypes.generic_unconnected
        request = req_class(**_kwargs)

        response = self.send(request)

        return Tag(name, response.value, None, error=response.error)

    def send(self, request: RequestPacket) -> ResponsePacket:
        if not request.error:
            # TODO: remove request dependency on the driver
            #       maybe have driver provide the info needed in the build request method
            request_kwargs = {
                'target_cid': self._target_cid,
                'session_id': self._session,
                'context': self._cfg['context'],
                'option': self._cfg['option'],
                'sequence': self._sequence
            }

            self._send(request.build_request(**request_kwargs))
            self.__log.debug(f'Sent: {request!r}')
            reply = None if request.no_response else self._receive()
        else:
            reply = None

        response = request.response_class(request, reply)
        self.__log.debug(f'Received: {response!r}')
        return response

    def _send(self, message):
        try:
            if self.VERBOSE_DEBUG:
                self.__log.debug(print_bytes_msg(message, '>>> SEND >>>'))
            self._sock.send(message)
        except Exception as err:
            raise CommError('failed to send message') from err

    def _receive(self):
        try:
            reply = self._sock.receive()
        except Exception as err:
            raise CommError('failed to receive reply') from err
        else:
            if self.VERBOSE_DEBUG:
                self.__log.debug(print_bytes_msg(reply, '<<< RECEIVE <<<'))
            return reply


def parse_connection_path(path):
    try:
        path = path.replace('\\', '/')
        ip, *segments = path.split('/')
        try:
            ipaddress.ip_address(ip)
        except ValueError as err:
            raise RequestError(f'Invalid IP Address: {ip}') from err
        segments = [_parse_cip_path_segment(s) for s in segments]

        if not segments:
            _path = [Pack.usint(PATH_SEGMENTS['backplane']), b'\x00']
        elif len(segments) == 1:
            _path = [Pack.usint(PATH_SEGMENTS['backplane']), Pack.usint(segments[0])]
        else:
            pairs = (segments[i:i + 2] for i in range(0, len(segments), 2))
            _path = []
            for port, dest in pairs:
                if isinstance(dest, bytes):
                    port |= 1 << 4  # set Extended Link Address bit, CIP Vol 1 C-1.3
                    dest_len = len(dest)
                    if dest_len % 2:
                        dest += b'\x00'
                    _path.extend([Pack.usint(port), Pack.usint(dest_len), dest])
                else:
                    _path.extend([Pack.usint(port), Pack.usint(dest)])

    except Exception as err:
        raise RequestError(f'Failed to parse connection path: {path}') from err
    else:
        return ip, Pack.epath(b''.join(_path))


def _parse_cip_path_segment(segment: str):
    try:
        if segment.isnumeric():
            return int(segment)
        else:
            tmp = PATH_SEGMENTS.get(segment.lower())
            if tmp:
                return tmp
            else:
                try:
                    ipaddress.ip_address(segment)
                    return b''.join(Pack.usint(ord(c)) for c in segment)
                except ValueError as err:
                    raise RequestError(f'Invalid IP Address Segment: {segment}') from err
    except Exception as err:
        raise RequestError(f'Failed to parse path segment: {segment}') from err


def _parse_identity_object(reply):
    vendor = Unpack.uint(reply[:2])
    product_type = Unpack.uint(reply[2:4])
    product_code = Unpack.uint(reply[4:6])
    major_fw = int(reply[6])
    minor_fw = int(reply[7])
    status = f'{Unpack.uint(reply[8:10]):0{16}b}'
    serial_number = f'{Unpack.udint(reply[10:14]):0{8}x}'
    product_name_len = int(reply[14])
    tmp = 15 + product_name_len
    device_type = reply[15:tmp].decode()

    state = Unpack.uint(reply[tmp:tmp + 4]) if reply[tmp:] else -1  # some modules don't return a state

    return {
        'vendor': VENDORS.get(vendor, 'UNKNOWN'),
        'product_type': PRODUCT_TYPES.get(product_type, 'UNKNOWN'),
        'product_code': product_code,
        'version_major': major_fw,
        'version_minor': minor_fw,
        'revision': f'{major_fw}.{minor_fw}',
        'serial': serial_number,
        'device_type': device_type,
        'status': status,
        'state': STATES.get(state, 'UNKNOWN'),
    }
<|MERGE_RESOLUTION|>--- conflicted
+++ resolved
@@ -196,16 +196,6 @@
         if not devices:
             devices += cls._broadcast_discover(None, message, context, request)
 
-<<<<<<< HEAD
-            while True:
-                try:
-                    resp = sock.recv(4096)
-                    response = request.response_class(resp)
-                    if response and response.raw[12:20] == context:
-                        devices.append(response.identity)
-                except Exception:
-                    break
-=======
         return devices
 
     @staticmethod
@@ -227,9 +217,6 @@
                     devices.append(response.identity)
             except Exception:
                 break
->>>>>>> 37aea293
-
-        return devices
 
     def _list_identity(self):
         request = RequestTypes.list_identity()
