--- conflicted
+++ resolved
@@ -22,10 +22,5 @@
 # SOFTWARE.
 #
 
-<<<<<<< HEAD
 __version_info__ = (1, 2, 0)
-__version__ = '.'.join(f'{x}' for x in __version_info__)
-=======
-__version_info__ = (1, 1, 1)
-__version__ = ".".join(f"{x}" for x in __version_info__)
->>>>>>> 6661aa2a
+__version__ = ".".join(f"{x}" for x in __version_info__)